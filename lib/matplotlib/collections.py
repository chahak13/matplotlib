--- conflicted
+++ resolved
@@ -532,12 +532,7 @@
             The line style.
         """
         try:
-<<<<<<< HEAD
-            if cbook.is_string_like(ls):
-=======
-            dashd = backend_bases.GraphicsContextBase.dashd
             if cbook.is_string_like(ls) and cbook.is_hashable(ls):
->>>>>>> 0853446e
                 ls = cbook.ls_mapper.get(ls, ls)
                 dashes = [mlines.get_dash_pattern(ls)]
             elif cbook.iterable(ls):
