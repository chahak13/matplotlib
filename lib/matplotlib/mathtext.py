--- conflicted
+++ resolved
@@ -17,12 +17,8 @@
 If you find TeX expressions that don't parse or render properly,
 please email mdroe@stsci.edu, but please check KNOWN ISSUES below first.
 """
-<<<<<<< HEAD
-from __future__ import absolute_import, division, print_function, unicode_literals
-=======
 from __future__ import (absolute_import, division, print_function,
                         unicode_literals)
->>>>>>> d5f98765
 
 import six
 
