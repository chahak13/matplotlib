"""
This is an object-orient plotting library.

A procedural interface is provided by the companion pyplot module,
which may be imported directly, e.g::

    from matplotlib.pyplot import *

To include numpy functions too, use::

    from pylab import *

or using ipython::

    ipython -pylab

For the most part, direct use of the object-oriented library is
encouraged when programming; pyplot is primarily for working
interactively.  The
exceptions are the pyplot commands :func:`~matplotlib.pyplot.figure`,
:func:`~matplotlib.pyplot.subplot`,
:func:`~matplotlib.pyplot.subplots`,
:func:`~matplotlib.backends.backend_qt4agg.show`, and
:func:`~pyplot.savefig`, which can greatly simplify scripting.

Modules include:

    :mod:`matplotlib.axes`
        defines the :class:`~matplotlib.axes.Axes` class.  Most pylab
        commands are wrappers for :class:`~matplotlib.axes.Axes`
        methods.  The axes module is the highest level of OO access to
        the library.

    :mod:`matplotlib.figure`
        defines the :class:`~matplotlib.figure.Figure` class.

    :mod:`matplotlib.artist`
        defines the :class:`~matplotlib.artist.Artist` base class for
        all classes that draw things.

    :mod:`matplotlib.lines`
        defines the :class:`~matplotlib.lines.Line2D` class for
        drawing lines and markers

    :mod:`matplotlib.patches`
        defines classes for drawing polygons

    :mod:`matplotlib.text`
        defines the :class:`~matplotlib.text.Text`,
        :class:`~matplotlib.text.TextWithDash`, and
        :class:`~matplotlib.text.Annotate` classes

    :mod:`matplotlib.image`
        defines the :class:`~matplotlib.image.AxesImage` and
        :class:`~matplotlib.image.FigureImage` classes

    :mod:`matplotlib.collections`
        classes for efficient drawing of groups of lines or polygons

    :mod:`matplotlib.colors`
        classes for interpreting color specifications and for making
        colormaps

    :mod:`matplotlib.cm`
        colormaps and the :class:`~matplotlib.image.ScalarMappable`
        mixin class for providing color mapping functionality to other
        classes

    :mod:`matplotlib.ticker`
        classes for calculating tick mark locations and for formatting
        tick labels

    :mod:`matplotlib.backends`
        a subpackage with modules for various gui libraries and output
        formats

The base matplotlib namespace includes:

    :data:`~matplotlib.rcParams`
        a global dictionary of default configuration settings.  It is
        initialized by code which may be overridded by a matplotlibrc
        file.

    :func:`~matplotlib.rc`
        a function for setting groups of rcParams values

    :func:`~matplotlib.use`
        a function for setting the matplotlib backend.  If used, this
        function must be called immediately after importing matplotlib
        for the first time.  In particular, it must be called
        **before** importing pylab (if pylab is imported).

matplotlib was initially written by John D. Hunter (jdh2358 at
gmail.com) and is now developed and maintained by a host of others.

Occasionally the internal documentation (python docstrings) will refer
to MATLAB&reg;, a registered trademark of The MathWorks, Inc.

"""
from __future__ import print_function

__version__  = '1.2.x'
__version__numpy__ = '1.4' # minimum required numpy version

import os, re, shutil, subprocess, sys, warnings
import distutils.sysconfig
import distutils.version

try:
    reload
except NameError:
    # Python 3
    from imp import reload

# Needed for toolkit setuptools support
if 0:
    try:
        __import__('pkg_resources').declare_namespace(__name__)
    except ImportError:
        pass # must not have setuptools

if not hasattr(sys, 'argv'):  # for modpython
    sys.argv = ['modpython']

"""
Manage user customizations through a rc file.

The default file location is given in the following order

  - environment variable MATPLOTLIBRC

  - HOME/.matplotlib/matplotlibrc if HOME is defined

  - PATH/matplotlibrc where PATH is the return value of
    get_data_path()
"""

import sys, os, tempfile

if sys.version_info[0] >= 3:
    def ascii(s): return bytes(s, 'ascii')

    def byte2str(b): return b.decode('ascii')

else:
    ascii = str

    def byte2str(b): return b


from matplotlib.rcsetup import (defaultParams,
                                validate_backend,
                                validate_toolbar)

major, minor1, minor2, s, tmp = sys.version_info
_python24 = (major == 2 and minor1 >= 4) or major >= 3

# the havedate check was a legacy from old matplotlib which preceeded
# datetime support
_havedate = True

#try:
#    import pkg_resources # pkg_resources is part of setuptools
#except ImportError: _have_pkg_resources = False
#else: _have_pkg_resources = True

if not _python24:
    raise ImportError('matplotlib requires Python 2.4 or later')


import numpy
from distutils import version
expected_version = version.LooseVersion(__version__numpy__)
found_version = version.LooseVersion(numpy.__version__)
if not found_version >= expected_version:
    raise ImportError(
        'numpy %s or later is required; you have %s' % (
            __version__numpy__, numpy.__version__))
del version


def is_string_like(obj):
    if hasattr(obj, 'shape'): return 0
    try: obj + ''
    except (TypeError, ValueError): return 0
    return 1


def _is_writable_dir(p):
    """
    p is a string pointing to a putative writable dir -- return True p
    is such a string, else False
    """
    try: p + ''  # test is string like
    except TypeError: return False
    try:
        t = tempfile.TemporaryFile(dir=p)
        try:
            t.write(ascii('1'))
        finally:
            t.close()
    except OSError: return False
    else: return True

class Verbose:
    """
    A class to handle reporting.  Set the fileo attribute to any file
    instance to handle the output.  Default is sys.stdout
    """
    levels = ('silent', 'helpful', 'debug', 'debug-annoying')
    vald = dict( [(level, i) for i,level in enumerate(levels)])

    # parse the verbosity from the command line; flags look like
    # --verbose-silent or --verbose-helpful
    _commandLineVerbose = None

    for arg in sys.argv[1:]:
        if not arg.startswith('--verbose-'): continue
        _commandLineVerbose = arg[10:]

    def __init__(self):
        self.set_level('silent')
        self.fileo = sys.stdout

    def set_level(self, level):
        'set the verbosity to one of the Verbose.levels strings'

        if self._commandLineVerbose is not None:
            level = self._commandLineVerbose
        if level not in self.levels:
            raise ValueError('Illegal verbose string "%s".  Legal values are %s'%(level, self.levels))
        self.level = level

    def set_fileo(self, fname):
        std = {
            'sys.stdout': sys.stdout,
            'sys.stderr': sys.stderr,
        }
        if fname in std:
            self.fileo = std[fname]
        else:
            try:
                fileo = open(fname, 'w')
            except IOError:
                raise ValueError('Verbose object could not open log file "%s" for writing.\nCheck your matplotlibrc verbose.fileo setting'%fname)
            else:
                self.fileo = fileo

    def report(self, s, level='helpful'):
        """
        print message s to self.fileo if self.level>=level.  Return
        value indicates whether a message was issued

        """
        if self.ge(level):
            print(s, file=self.fileo)
            return True
        return False

    def wrap(self, fmt, func, level='helpful', always=True):
        """
        return a callable function that wraps func and reports it
        output through the verbose handler if current verbosity level
        is higher than level

        if always is True, the report will occur on every function
        call; otherwise only on the first time the function is called
        """
        assert callable(func)
        def wrapper(*args, **kwargs):
            ret = func(*args, **kwargs)

            if (always or not wrapper._spoke):
                spoke = self.report(fmt%ret, level)
                if not wrapper._spoke: wrapper._spoke = spoke
            return ret
        wrapper._spoke = False
        wrapper.__doc__ = func.__doc__
        return wrapper

    def ge(self, level):
        'return true if self.level is >= level'
        return self.vald[self.level]>=self.vald[level]


verbose=Verbose()



def checkdep_dvipng():
    try:
        s = subprocess.Popen(['dvipng','-version'], stdout=subprocess.PIPE,
                             stderr=subprocess.PIPE)
        line = s.stdout.readlines()[1]
        v = byte2str(line.split()[-1])
        return v
    except (IndexError, ValueError, OSError):
        return None

def checkdep_ghostscript():
    try:
        if sys.platform == 'win32':
            command_args = ['gswin32c', '--version']
        else:
            command_args = ['gs', '--version']
        s = subprocess.Popen(command_args, stdout=subprocess.PIPE,
                             stderr=subprocess.PIPE)
        v = byte2str(s.stdout.read()[:-1])
        return v
    except (IndexError, ValueError, OSError):
        return None

def checkdep_tex():
    try:
        s = subprocess.Popen(['tex','-version'], stdout=subprocess.PIPE,
                             stderr=subprocess.PIPE)
        line = byte2str(s.stdout.readlines()[0])
        pattern = '3\.1\d+'
        match = re.search(pattern, line)
        v = match.group(0)
        return v
    except (IndexError, ValueError, AttributeError, OSError):
        return None

def checkdep_pdftops():
    try:
        s = subprocess.Popen(['pdftops','-v'], stdout=subprocess.PIPE,
                             stderr=subprocess.PIPE)
        for line in s.stderr:
            if b'version' in line:
                v = byte2str(line.split()[-1])
        return v
    except (IndexError, ValueError, UnboundLocalError, OSError):
        return None

def checkdep_inkscape():
    try:
        s = subprocess.Popen(['inkscape','-V'], stdout=subprocess.PIPE,
                             stderr=subprocess.PIPE)
        for line in s.stdout:
            if b'Inkscape' in line:
                v = byte2str(line.split()[1])
                break
        return v
    except (IndexError, ValueError, UnboundLocalError, OSError):
        return None

def checkdep_xmllint():
    try:
        s = subprocess.Popen(['xmllint','--version'], stdout=subprocess.PIPE,
                             stderr=subprocess.PIPE)
        for line in s.stderr:
            if b'version' in line:
                v = byte2str(line.split()[-1])
                break
        return v
    except (IndexError, ValueError, UnboundLocalError, OSError):
        return None

def compare_versions(a, b):
    "return True if a is greater than or equal to b"
    if a:
        a = distutils.version.LooseVersion(a)
        b = distutils.version.LooseVersion(b)
        if a>=b: return True
        else: return False
    else: return False

def checkdep_ps_distiller(s):
    if not s:
        return False

    flag = True
    gs_req = '7.07'
    gs_sugg = '7.07'
    gs_v = checkdep_ghostscript()
    if compare_versions(gs_v, gs_sugg): pass
    elif compare_versions(gs_v, gs_req):
        verbose.report(('ghostscript-%s found. ghostscript-%s or later '
                        'is recommended to use the ps.usedistiller option.') % (gs_v, gs_sugg))
    else:
        flag = False
        warnings.warn(('matplotlibrc ps.usedistiller option can not be used '
                       'unless ghostscript-%s or later is installed on your system') % gs_req)

    if s == 'xpdf':
        pdftops_req = '3.0'
        pdftops_req_alt = '0.9' # poppler version numbers, ugh
        pdftops_v = checkdep_pdftops()
        if compare_versions(pdftops_v, pdftops_req):
            pass
        elif compare_versions(pdftops_v, pdftops_req_alt) and not \
            compare_versions(pdftops_v, '1.0'):
            pass
        else:
            flag = False
            warnings.warn(('matplotlibrc ps.usedistiller can not be set to '
                           'xpdf unless xpdf-%s or later is installed on your system') % pdftops_req)

    if flag:
        return s
    else:
        return False

def checkdep_usetex(s):
    if not s:
        return False

    tex_req = '3.1415'
    gs_req = '7.07'
    gs_sugg = '7.07'
    dvipng_req = '1.5'
    flag = True

    tex_v = checkdep_tex()
    if compare_versions(tex_v, tex_req): pass
    else:
        flag = False
        warnings.warn(('matplotlibrc text.usetex option can not be used '
                       'unless TeX-%s or later is '
                       'installed on your system') % tex_req)

    dvipng_v = checkdep_dvipng()
    if compare_versions(dvipng_v, dvipng_req): pass
    else:
        flag = False
        warnings.warn( 'matplotlibrc text.usetex can not be used with *Agg '
                       'backend unless dvipng-1.5 or later is '
                       'installed on your system')

    gs_v = checkdep_ghostscript()
    if compare_versions(gs_v, gs_sugg): pass
    elif compare_versions(gs_v, gs_req):
        verbose.report(('ghostscript-%s found. ghostscript-%s or later is '
                        'recommended for use with the text.usetex '
                        'option.') % (gs_v, gs_sugg))
    else:
        flag = False
        warnings.warn(('matplotlibrc text.usetex can not be used '
                       'unless ghostscript-%s or later is '
                       'installed on your system') % gs_req)

    return flag


def _get_home():
    """Find user's home directory if possible.
    Otherwise raise error.

    :see:  http://mail.python.org/pipermail/python-list/2005-February/263921.html
    """
    path=''
    try:
        path=os.path.expanduser("~")
    except:
        pass
    if not os.path.isdir(path):
        for evar in ('HOME', 'USERPROFILE', 'TMP'):
            try:
                path = os.environ[evar]
                if os.path.isdir(path):
                    break
            except: pass
    if path:
        return path
    else:
        raise RuntimeError('please define environment variable $HOME')



get_home = verbose.wrap('$HOME=%s', _get_home, always=False)

def _get_configdir():
    """
    Return the string representing the configuration dir.

    default is HOME/.matplotlib.  you can override this with the
    MPLCONFIGDIR environment variable
    """

    configdir = os.environ.get('MPLCONFIGDIR')
    if configdir is not None:
        if not os.path.exists(configdir):
            os.makedirs(configdir)
        if not _is_writable_dir(configdir):
            raise RuntimeError('Could not write to MPLCONFIGDIR="%s"'%configdir)
        return configdir

    h = get_home()
    p = os.path.join(get_home(), '.matplotlib')

    if os.path.exists(p):
        if not _is_writable_dir(p):
            raise RuntimeError("'%s' is not a writable dir; you must set %s/.matplotlib to be a writable dir.  You can also set environment variable MPLCONFIGDIR to any writable directory where you want matplotlib data stored "% (h, h))
    else:
        if not _is_writable_dir(h):
            raise RuntimeError("Failed to create %s/.matplotlib; consider setting MPLCONFIGDIR to a writable directory for matplotlib configuration data"%h)
        from matplotlib.cbook import mkdirs
        mkdirs(p)

    return p
get_configdir = verbose.wrap('CONFIGDIR=%s', _get_configdir, always=False)


def _get_data_path():
    'get the path to matplotlib data'

    if 'MATPLOTLIBDATA' in os.environ:
        path = os.environ['MATPLOTLIBDATA']
        if not os.path.isdir(path):
            raise RuntimeError('Path in environment MATPLOTLIBDATA not a directory')
        return path

    path = os.sep.join([os.path.dirname(__file__), 'mpl-data'])
    if os.path.isdir(path):
        return path

    # setuptools' namespace_packages may highjack this init file
    # so need to try something known to be in matplotlib, not basemap
    import matplotlib.afm
    path = os.sep.join([os.path.dirname(matplotlib.afm.__file__), 'mpl-data'])
    if os.path.isdir(path):
        return path

    # py2exe zips pure python, so still need special check
    if getattr(sys,'frozen',None):
        exe_path = os.path.dirname(sys.executable)
        path = os.path.join(exe_path, 'mpl-data')
        if os.path.isdir(path):
            return path

        # Try again assuming we need to step up one more directory
        path = os.path.join(os.path.split(exe_path)[0], 'mpl-data')
        if os.path.isdir(path):
            return path

        # Try again assuming sys.path[0] is a dir not a exe
        path = os.path.join(sys.path[0], 'mpl-data')
        if os.path.isdir(path):
            return path

    raise RuntimeError('Could not find the matplotlib data files')

def _get_data_path_cached():
    if defaultParams['datapath'][0] is None:
        defaultParams['datapath'][0] = _get_data_path()
    return defaultParams['datapath'][0]

get_data_path = verbose.wrap('matplotlib data path %s', _get_data_path_cached,
                             always=False)



def get_example_data(fname):
    """
    get_example_data is deprecated -- use matplotlib.cbook.get_sample_data instead
    """
    raise NotImplementedError('get_example_data is deprecated -- use matplotlib.cbook.get_sample_data instead')


def get_py2exe_datafiles():
    datapath = get_data_path()
    head, tail = os.path.split(datapath)
    d = {}
    for root, dirs, files in os.walk(datapath):
        # Need to explicitly remove cocoa_agg files or py2exe complains
        # NOTE I dont know why, but do as previous version
        if 'Matplotlib.nib' in files:
            files.remove('Matplotlib.nib')
        files = [os.path.join(root, filename) for filename in files]
        root = root.replace(tail, 'mpl-data')
        root = root[root.index('mpl-data'):]
        d[root] = files
    return list(d.items())


def matplotlib_fname():
    """
    Return the path to the rc file

    Search order:

     * current working dir
     * environ var MATPLOTLIBRC
     * HOME/.matplotlib/matplotlibrc
     * MATPLOTLIBDATA/matplotlibrc


    """

    oldname = os.path.join( os.getcwd(), '.matplotlibrc')
    if os.path.exists(oldname):
        print("""\
WARNING: Old rc filename ".matplotlibrc" found in working dir
  and and renamed to new default rc file name "matplotlibrc"
  (no leading"dot"). """, file=sys.stderr)
        shutil.move('.matplotlibrc', 'matplotlibrc')

    home = get_home()
    oldname = os.path.join( home, '.matplotlibrc')
    if os.path.exists(oldname):
        configdir = get_configdir()
        newname = os.path.join(configdir, 'matplotlibrc')
        print("""\
WARNING: Old rc filename "%s" found and renamed to
  new default rc file name "%s"."""%(oldname, newname), file=sys.stderr)

        shutil.move(oldname, newname)


    fname = os.path.join( os.getcwd(), 'matplotlibrc')
    if os.path.exists(fname): return fname

    if 'MATPLOTLIBRC' in os.environ:
        path =  os.environ['MATPLOTLIBRC']
        if os.path.exists(path):
            fname = os.path.join(path, 'matplotlibrc')
            if os.path.exists(fname):
                return fname

    fname = os.path.join(get_configdir(), 'matplotlibrc')
    if os.path.exists(fname): return fname


    path =  get_data_path() # guaranteed to exist or raise
    fname = os.path.join(path, 'matplotlibrc')
    if not os.path.exists(fname):
        warnings.warn('Could not find matplotlibrc; using defaults')
    return fname


_deprecated_map = {
    'text.fontstyle':   'font.style',
    'text.fontangle':   'font.style',
    'text.fontvariant': 'font.variant',
    'text.fontweight':  'font.weight',
    'text.fontsize':    'font.size',
    'tick.size' :       'tick.major.size',
    'svg.embed_char_paths' : 'svg.fonttype',
    'savefig.extension' : 'savefig.format'
    }

_deprecated_ignore_map = {
    'legend.pad' :       'legend.borderpad',
    'legend.labelsep' :       'legend.labelspacing',
    'legend.handlelen' :       'legend.handlelength',
    'legend.handletextsep' :       'legend.handletextpad',
    'legend.axespad' :       'legend.borderaxespad',
    }


class RcParams(dict):

    """
    A dictionary object including validation

    validating functions are defined and associated with rc parameters in
    :mod:`matplotlib.rcsetup`
    """

    validate = dict([ (key, converter) for key, (default, converter) in \
                     defaultParams.iteritems() ])
    msg_depr = "%s is deprecated and replaced with %s; please use the latter."
    msg_depr_ignore = "%s is deprecated and ignored. Use %s"

    def __setitem__(self, key, val):
        try:
            if key in _deprecated_map:
                alt = _deprecated_map[key]
                warnings.warn(self.msg_depr % (key, alt))
                key = alt
            elif key in _deprecated_ignore_map:
                alt = _deprecated_ignore_map[key]
                warnings.warn(self.msg_depr_ignore % (key, alt))
                return
            cval = self.validate[key](val)
            dict.__setitem__(self, key, cval)
        except KeyError:
            raise KeyError('%s is not a valid rc parameter.\
See rcParams.keys() for a list of valid parameters.' % (key,))

    def __getitem__(self, key):
        if key in _deprecated_map:
            alt = _deprecated_map[key]
            warnings.warn(self.msg_depr % (key, alt))
            key = alt
        elif key in _deprecated_ignore_map:
            alt = _deprecated_ignore_map[key]
            warnings.warn(self.msg_depr_ignore % (key, alt))
            key = alt
        return dict.__getitem__(self, key)

    def keys(self):
        """
        Return sorted list of keys.
        """
        k = dict.keys(self)
        k.sort()
        return k

    def values(self):
        """
        Return values in order of sorted keys.
        """
        return [self[k] for k in self.iterkeys()]

def rc_params(fail_on_error=False):
    'Return the default params updated from the values in the rc file'

    fname = matplotlib_fname()
    if not os.path.exists(fname):
        # this should never happen, default in mpl-data should always be found
        message = 'could not find rc file; returning defaults'
        ret = RcParams([ (key, default) for key, (default, converter) in \
                        defaultParams.iteritems() ])
        warnings.warn(message)
        return ret

    cnt = 0
    rc_temp = {}
    with open(fname) as fd:
        for line in fd:
            cnt += 1
            strippedline = line.split('#',1)[0].strip()
            if not strippedline: continue
            tup = strippedline.split(':',1)
            if len(tup) !=2:
                warnings.warn('Illegal line #%d\n\t%s\n\tin file "%s"'%\
                              (cnt, line, fname))
                continue
            key, val = tup
            key = key.strip()
            val = val.strip()
            if key in rc_temp:
                warnings.warn('Duplicate key in file "%s", line #%d'%(fname,cnt))
            rc_temp[key] = (val, line, cnt)

    ret = RcParams([ (key, default) for key, (default, converter) in \
                    defaultParams.iteritems() ])

    for key in ('verbose.level', 'verbose.fileo'):
        if key in rc_temp:
            val, line, cnt = rc_temp.pop(key)
            if fail_on_error:
                ret[key] = val # try to convert to proper type or raise
            else:
                try: ret[key] = val # try to convert to proper type or skip
                except Exception as msg:
                    warnings.warn('Bad val "%s" on line #%d\n\t"%s"\n\tin file \
"%s"\n\t%s' % (val, cnt, line, fname, msg))

    verbose.set_level(ret['verbose.level'])
    verbose.set_fileo(ret['verbose.fileo'])

    for key, (val, line, cnt) in rc_temp.iteritems():
        if key in defaultParams:
            if fail_on_error:
                ret[key] = val # try to convert to proper type or raise
            else:
                try: ret[key] = val # try to convert to proper type or skip
                except Exception as msg:
                    warnings.warn('Bad val "%s" on line #%d\n\t"%s"\n\tin file \
"%s"\n\t%s' % (val, cnt, line, fname, msg))
        elif key in _deprecated_ignore_map:
            warnings.warn('%s is deprecated. Update your matplotlibrc to use %s instead.'% (key, _deprecated_ignore_map[key]))

        else:
            print("""
Bad key "%s" on line %d in
%s.
You probably need to get an updated matplotlibrc file from
http://matplotlib.sf.net/_static/matplotlibrc or from the matplotlib source
distribution""" % (key, cnt, fname), file=sys.stderr)

    if ret['datapath'] is None:
        ret['datapath'] = get_data_path()

    if not ret['text.latex.preamble'] == ['']:
        verbose.report("""
*****************************************************************
You have the following UNSUPPORTED LaTeX preamble customizations:
%s
Please do not ask for support with these customizations active.
*****************************************************************
"""% '\n'.join(ret['text.latex.preamble']), 'helpful')

    verbose.report('loaded rc file %s'%fname)

    return ret


# this is the instance used by the matplotlib classes
rcParams = rc_params()

if rcParams['examples.directory']:
    # paths that are intended to be relative to matplotlib_fname()
    # are allowed for the examples.directory parameter.
    # However, we will need to fully qualify the path because
    # Sphinx requires absolute paths.
    if not os.path.isabs(rcParams['examples.directory']):
        _basedir, _fname = os.path.split(matplotlib_fname())
        # Sometimes matplotlib_fname() can return relative paths,
        # Also, using realpath() guarentees that Sphinx will use
        # the same path that matplotlib sees (in case of weird symlinks).
        _basedir = os.path.realpath(_basedir)
        _fullpath = os.path.join(_basedir, rcParams['examples.directory'])
        rcParams['examples.directory'] = _fullpath

rcParamsOrig = rcParams.copy()

rcParamsDefault = RcParams([ (key, default) for key, (default, converter) in \
                    defaultParams.iteritems() ])

rcParams['ps.usedistiller'] = checkdep_ps_distiller(rcParams['ps.usedistiller'])
rcParams['text.usetex'] = checkdep_usetex(rcParams['text.usetex'])

if rcParams['axes.formatter.use_locale']:
    import locale
    locale.setlocale(locale.LC_ALL, '')

def rc(group, **kwargs):
    """
    Set the current rc params.  Group is the grouping for the rc, eg.
    for ``lines.linewidth`` the group is ``lines``, for
    ``axes.facecolor``, the group is ``axes``, and so on.  Group may
    also be a list or tuple of group names, eg. (*xtick*, *ytick*).
    *kwargs* is a dictionary attribute name/value pairs, eg::

      rc('lines', linewidth=2, color='r')

    sets the current rc params and is equivalent to::

      rcParams['lines.linewidth'] = 2
      rcParams['lines.color'] = 'r'

    The following aliases are available to save typing for interactive
    users:

    =====   =================
    Alias   Property
    =====   =================
    'lw'    'linewidth'
    'ls'    'linestyle'
    'c'     'color'
    'fc'    'facecolor'
    'ec'    'edgecolor'
    'mew'   'markeredgewidth'
    'aa'    'antialiased'
    =====   =================

    Thus you could abbreviate the above rc command as::

          rc('lines', lw=2, c='r')


    Note you can use python's kwargs dictionary facility to store
    dictionaries of default parameters.  Eg, you can customize the
    font rc as follows::

      font = {'family' : 'monospace',
              'weight' : 'bold',
              'size'   : 'larger'}

      rc('font', **font)  # pass in the font dict as kwargs

    This enables you to easily switch between several configurations.
    Use :func:`~matplotlib.pyplot.rcdefaults` to restore the default
    rc params after changes.
    """

    aliases = {
        'lw'  : 'linewidth',
        'ls'  : 'linestyle',
        'c'   : 'color',
        'fc'  : 'facecolor',
        'ec'  : 'edgecolor',
        'mew' : 'markeredgewidth',
        'aa'  : 'antialiased',
        }

    if is_string_like(group):
        group = (group,)
    for g in group:
        for k,v in kwargs.iteritems():
            name = aliases.get(k) or k
            key = '%s.%s' % (g, name)
            try:
                rcParams[key] = v
            except KeyError:
                raise KeyError('Unrecognized key "%s" for group "%s" and name "%s"' %
                               (key, g, name))

def rcdefaults():
    """
    Restore the default rc params - these are not the params loaded by
    the rc file, but mpl's internal params.  See rc_file_defaults for
    reloading the default params from the rc file
    """
    rcParams.update(rcParamsDefault)

def rc_file_defaults():
    """
    Restore the default rc params from the original matplotlib rc that
    was loaded
    """
    rcParams.update(rcParamsOrig)

_use_error_msg = """ This call to matplotlib.use() has no effect
because the the backend has already been chosen;
matplotlib.use() must be called *before* pylab, matplotlib.pyplot,
or matplotlib.backends is imported for the first time.
"""

def use(arg, warn=True, force=False):
    """
    Set the matplotlib backend to one of the known backends.

    The argument is case-insensitive. *warn* specifies whether a
    warning should be issued if a backend has already been set up.
    *force* is an **experimental** flag that tells matplotlib to
    attempt to initialize a new backend by reloading the backend
    module.

    .. note::

        This function must be called *before* importing pyplot for
        the first time; or, if you are not using pyplot, it must be called
        before importing matplotlib.backends.  If warn is True, a warning
        is issued if you try and call this after pylab or pyplot have been
        loaded.  In certain black magic use cases, e.g.
        :func:`pyplot.switch_backend`, we are doing the reloading necessary to
        make the backend switch work (in some cases, e.g. pure image
        backends) so one can set warn=False to suppress the warnings.

    To find out which backend is currently set, see
    :func:`matplotlib.get_backend`.

    """
    # Check if we've already set up a backend
    if 'matplotlib.backends' in sys.modules:
        if warn:
            warnings.warn(_use_error_msg)

        # Unless we've been told to force it, just return
        if not force:
            return
        need_reload = True
    else:
        need_reload = False

    # Set-up the proper backend name
    if arg.startswith('module://'):
        name = arg
    else:
        # Lowercase only non-module backend names (modules are case-sensitive)
        arg = arg.lower()
        name = validate_backend(arg)

    rcParams['backend'] = name

    # If needed we reload here because a lot of setup code is triggered on
    # module import. See backends/__init__.py for more detail.
    if need_reload:
        reload(sys.modules['matplotlib.backends'])

def get_backend():
    "Returns the current backend."
    return rcParams['backend']

def interactive(b):
    """
    Set interactive mode to boolean b.

    If b is True, then draw after every plotting command, eg, after xlabel
    """
    rcParams['interactive'] = b

def is_interactive():
    'Return true if plot mode is interactive'
    b = rcParams['interactive']
    return b

def tk_window_focus():
    """Return true if focus maintenance under TkAgg on win32 is on.
     This currently works only for python.exe and IPython.exe.
     Both IDLE and Pythonwin.exe fail badly when tk_window_focus is on."""
    if rcParams['backend'] != 'TkAgg':
        return False
    return rcParams['tk.window_focus']

# Now allow command line to override

# Allow command line access to the backend with -d (MATLAB compatible
# flag)

for s in sys.argv[1:]:
    if s.startswith('-d') and len(s) > 2:  # look for a -d flag
        try:
            use(s[2:])
        except (KeyError, ValueError):
            pass
        # we don't want to assume all -d flags are backends, eg -debug

default_test_modules = [
    'matplotlib.tests.test_agg',
    'matplotlib.tests.test_axes',
    'matplotlib.tests.test_backend_svg',
    'matplotlib.tests.test_basic',
    'matplotlib.tests.test_cbook',
    'matplotlib.tests.test_colorbar',
    'matplotlib.tests.test_dates',
    'matplotlib.tests.test_delaunay',
    'matplotlib.tests.test_figure',
    'matplotlib.tests.test_image',
    'matplotlib.tests.test_legend',
    'matplotlib.tests.test_mathtext',
    'matplotlib.tests.test_mlab',
    'matplotlib.tests.test_patches',
    'matplotlib.tests.test_simplification',
    'matplotlib.tests.test_spines',
    'matplotlib.tests.test_text',
    'matplotlib.tests.test_ticker',
    'matplotlib.tests.test_tightlayout',
<<<<<<< HEAD
    'matplotlib.tests.test_delaunay',
    'matplotlib.tests.test_legend',
    'matplotlib.tests.test_colorbar',
    'matplotlib.tests.test_patches',
    'matplotlib.tests.test_triangulation'
=======
    'matplotlib.tests.test_transforms',
>>>>>>> 45268651
    ]


def test(verbosity=1):
    """run the matplotlib test suite"""
    old_backend = rcParams['backend']
    try:
        use('agg')
        import nose
        import nose.plugins.builtin
        from .testing.noseclasses import KnownFailure
        from nose.plugins.manager import PluginManager

        # store the old values before overriding
        plugins = []
        plugins.append( KnownFailure() )
        plugins.extend( [plugin() for plugin in nose.plugins.builtin.plugins] )

        manager = PluginManager(plugins=plugins)
        config = nose.config.Config(verbosity=verbosity, plugins=manager)

        success = nose.run( defaultTest=default_test_modules,
                            config=config,
                            )
    finally:
        if old_backend.lower() != 'agg':
            use(old_backend)

    return success

test.__test__ = False # nose: this function is not a test

verbose.report('matplotlib version %s'%__version__)
verbose.report('verbose.level %s'%verbose.level)
verbose.report('interactive is %s'%rcParams['interactive'])
verbose.report('platform is %s'%sys.platform)
verbose.report('loaded modules: %s'%sys.modules.iterkeys(), 'debug')<|MERGE_RESOLUTION|>--- conflicted
+++ resolved
@@ -1021,15 +1021,8 @@
     'matplotlib.tests.test_text',
     'matplotlib.tests.test_ticker',
     'matplotlib.tests.test_tightlayout',
-<<<<<<< HEAD
-    'matplotlib.tests.test_delaunay',
-    'matplotlib.tests.test_legend',
-    'matplotlib.tests.test_colorbar',
-    'matplotlib.tests.test_patches',
     'matplotlib.tests.test_triangulation'
-=======
     'matplotlib.tests.test_transforms',
->>>>>>> 45268651
     ]
 
 
