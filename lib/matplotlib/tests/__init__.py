--- conflicted
+++ resolved
@@ -12,8 +12,5 @@
     rcdefaults() # Start with all defaults
     rcParams['font.family'] = 'Bitstream Vera Sans'
     rcParams['text.hinting'] = False
-<<<<<<< HEAD
     rcParams['text.hinting_factor'] = 8
-=======
-    rcParams['text.antialiased'] = False
->>>>>>> 58463049
+    rcParams['text.antialiased'] = False