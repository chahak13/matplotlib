--- conflicted
+++ resolved
@@ -10,10 +10,7 @@
         aa[i, i] = i
     return aa
 
-<<<<<<< HEAD
-=======
 
->>>>>>> 752d6c61
 # Display matrix
 plt.matshow(samplemat((15, 35)))
 
